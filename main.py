from fastapi import FastAPI
from fastapi.middleware.cors import CORSMiddleware
<<<<<<< HEAD
from app.api.v1 import market   # works if your app/ is a package
=======
from app.api.v1 import market  # relative import works in container
>>>>>>> 6172364b

app = FastAPI(title="AI Trading Dashboard API", version="1.0.0")

# CORS configuration
app.add_middleware(
    CORSMiddleware,
<<<<<<< HEAD
    allow_origins=["*"],  # allow all origins (safe for testing / deployment)
=======
    allow_origins=["*"],  # Allow all for now or your frontend URL
>>>>>>> 6172364b
    allow_credentials=True,
    allow_methods=["*"],
    allow_headers=["*"],
)

# Include routers
app.include_router(market.router, prefix="/api/v1", tags=["market"])

# Root endpoint
@app.get("/")
async def root():
    return {"message": "Welcome to the AI Trading Dashboard API"}<|MERGE_RESOLUTION|>--- conflicted
+++ resolved
@@ -1,21 +1,13 @@
 from fastapi import FastAPI
 from fastapi.middleware.cors import CORSMiddleware
-<<<<<<< HEAD
-from app.api.v1 import market   # works if your app/ is a package
-=======
 from app.api.v1 import market  # relative import works in container
->>>>>>> 6172364b
 
 app = FastAPI(title="AI Trading Dashboard API", version="1.0.0")
 
 # CORS configuration
 app.add_middleware(
     CORSMiddleware,
-<<<<<<< HEAD
-    allow_origins=["*"],  # allow all origins (safe for testing / deployment)
-=======
     allow_origins=["*"],  # Allow all for now or your frontend URL
->>>>>>> 6172364b
     allow_credentials=True,
     allow_methods=["*"],
     allow_headers=["*"],
